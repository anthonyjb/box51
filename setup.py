--- conflicted
+++ resolved
@@ -21,11 +21,7 @@
     # Versions should comply with PEP440.  For a discussion on single-sourcing
     # the version across setup.py and the project code, see
     # https://packaging.python.org/en/latest/single_source_version.html
-<<<<<<< HEAD
     version='0.2.0',
-=======
-    version='0.1.3',
->>>>>>> c9b11eba
 
     description='An image processing library created for manhattan '
         'to allow local file storage without running an instance of '
@@ -89,13 +85,8 @@
     # requirements files see:
     # https://packaging.python.org/en/latest/requirements.html
     install_requires=[
-<<<<<<< HEAD
         'python-slugify>=4.0.1',
-        'Pillow>=6.2.0'
-=======
-        'awesome-slugify==1.6.5',
         'Pillow>=7.0.0'
->>>>>>> c9b11eba
     ],
 
     # List additional groups of dependencies here (e.g. development
